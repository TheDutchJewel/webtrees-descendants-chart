<?php

/**
 * This file is part of the package magicsunday/webtrees-descendants-chart.
 *
 * For the full copyright and license information, please read the
 * LICENSE file that was distributed with this source code.
 */

declare(strict_types=1);

namespace MagicSunday\Webtrees\DescendantsChart\Traits;

use DOMDocument;
use DOMNode;
use DOMXPath;
use Fisharebest\Webtrees\I18N;
use Fisharebest\Webtrees\Individual;

/**
 * Trait IndividualTrait.
 *
 * @author  Rico Sonntag <mail@ricosonntag.de>
 * @license https://opensource.org/licenses/GPL-3.0 GNU General Public License v3.0
 * @link    https://github.com/magicsunday/webtrees-descendants-chart/
 */
trait IndividualTrait
{
    /**
     * The XPath identifier to extract the first name parts.
     *
     * @var string
     */
    private string $xpathFirstNames
        = '//span[@class="NAME"]//text()[parent::*[not(@class="wt-nickname")]][following::span[@class="SURN"]]';

    /**
     * The XPath identifier to extract the last name parts (surname + surname suffix).
     *
     * @var string
     */
    private string $xpathLastNames
        = '//span[@class="NAME"]//span[@class="SURN"]/text()|//span[@class="SURN"]/following::text()';

    /**
     * The XPath identifier to extract the nickname part.
     *
     * @var string
     */
    private string $xpathNickname = '//span[@class="NAME"]//q[@class="wt-nickname"]/text()';

    /**
     * The XPath identifier to extract the starred name part.
     *
     * @var string
     */
    private string $xpathPreferredName = '//span[@class="NAME"]//span[@class="starredname"]/text()';

    /**
     * The XPath identifier to extract the alternative name parts.
     *
     * @var string
     */
    private string $xpathAlternativeName = '//span[contains(attribute::class, "NAME")]';

    /**
     * Get the individual data required for display the chart.
     *
     * @param Individual $individual The current individual
     * @param int        $generation The generation the person belongs to
     *
     * @return array<string, array<string>|bool|int|string>
     */
    private function getIndividualData(Individual $individual, int $generation): array
    {
        $primaryName = $individual->getAllNames()[$individual->getPrimaryName()];

        // The formatted name of the individual (containing HTML)
        $full = $primaryName['full'];

        // Get xpath
        $xpath = $this->getXPath($full);

        // The name of the person without formatting of the individual parts of the name.
        // Remove placeholders as we do not need them in this module
        $fullNN = str_replace(
            [
                Individual::NOMEN_NESCIO,
                Individual::PRAENOMEN_NESCIO,
            ],
            '',
            $primaryName['fullNN']
        );

        // Extract name parts (Do not change processing order!)
        $preferredName    = $this->getPreferredName($xpath);
        $lastNames        = $this->getLastNames($xpath);
        $firstNames       = $this->getFirstNames($xpath);
        $alternativeNames = $this->getAlternateNames($individual);

        return [
            'id'               => 0,
            'xref'             => $individual->xref(),
            'url'              => $individual->url(),
            'updateUrl'        => $this->getUpdateRoute($individual),
            'generation'       => $generation,
            'name'             => $fullNN,
            'firstNames'       => $firstNames,
            'lastNames'        => $lastNames,
            'preferredName'    => $preferredName,
            'alternativeNames' => $alternativeNames,
            'isAltRtl'         => $this->isRtl($alternativeNames),
            'thumbnail'        => $this->getIndividualImage($individual),
            'sex'              => $individual->sex(),
            'birth'            => $this->decodeValue($individual->getBirthDate()->display()),
            'death'            => $this->decodeValue($individual->getDeathDate()->display()),
            'timespan'         => $this->getLifetimeDescription($individual),
        ];
    }

    /**
     * Returns the UTF-8 chars converted to HTML entities.
     *
     * @param string $input The input to encode
     *
     * @return string
     */
    private function convertToHtmlEntities(string $input): string
    {
        return mb_convert_encoding($input, 'HTML-ENTITIES', 'UTF-8');
    }

    /**
     * Returns the DOMXPath instance.
     *
     * @param string $fullName The individuals full name (containing HTML)
     *
     * @return DOMXPath
     */
    private function getXPath(string $fullName): DOMXPath
    {
        $document = new DOMDocument();
<<<<<<< HEAD
        $document->loadHTML(htmlspecialchars_decode(htmlentities($fullName)));
=======
        $document->loadHTML($this->convertToHtmlEntities($fullName));
>>>>>>> e1dc9b7c

        return new DOMXPath($document);
    }

    /**
     * Create the timespan label.
     *
     * @param Individual $individual The current individual
     *
     * @return string
     */
    private function getLifetimeDescription(Individual $individual): string
    {
        if ($individual->getBirthDate()->isOK() && $individual->getDeathDate()->isOK()) {
            return $this->getBirthYear($individual) . '-' . $this->getDeathYear($individual);
        }

        if ($individual->getBirthDate()->isOK()) {
            return I18N::translate('Born: %s', $this->getBirthYear($individual));
        }

        if ($individual->getDeathDate()->isOK()) {
            return I18N::translate('Died: %s', $this->getDeathYear($individual));
        }

        if ($individual->isDead()) {
            return I18N::translate('Deceased');
        }

        return '';
    }

    /**
     * Get the year of birth.
     *
     * @param Individual $individual The current individual
     *
     * @return string
     */
    private function getBirthYear(Individual $individual): string
    {
        return $this->decodeValue(
            $individual->getBirthDate()->minimumDate()->format('%Y')
        );
    }

    /**
     * Get the year of death.
     *
     * @param Individual $individual The current individual
     *
     * @return string
     */
    private function getDeathYear(Individual $individual): string
    {
        return $this->decodeValue(
            $individual->getDeathDate()->minimumDate()->format('%Y')
        );
    }

    /**
     * Removes HTML tags and converts/decodes HTML entities to their corresponding characters.
     *
     * @param string $value
     *
     * @return string
     */
    private function decodeValue(string $value): string
    {
        return html_entity_decode(strip_tags($value), ENT_QUOTES, 'UTF-8');
    }

    /**
     * Returns all first names from the given full name.
     *
     * @param DOMXPath $xpath The DOMXPath instance used to parse for the preferred name.
     *
     * @return string[]
     */
    public function getFirstNames(DOMXPath $xpath): array
    {
        $nodeList   = $xpath->query($this->xpathFirstNames);
        $firstNames = [];

        if ($nodeList !== false) {
            /** @var DOMNode $node */
            foreach ($nodeList as $node) {
                $firstNames[] = $node->nodeValue !== null ? trim($node->nodeValue) : '';
            }
        }

        $firstNames = explode(' ', implode(' ', $firstNames));

        return array_values(array_filter($firstNames));
    }

    /**
     * Returns all last names from the given full name.
     *
     * @param DOMXPath $xpath The DOMXPath instance used to parse for the preferred name.
     *
     * @return string[]
     */
    public function getLastNames(DOMXPath $xpath): array
    {
        $nodeList  = $xpath->query($this->xpathLastNames);
        $lastNames = [];

        if ($nodeList !== false) {
            /** @var DOMNode $node */
            foreach ($nodeList as $node) {
                $lastNames[] = $node->nodeValue !== null ? trim($node->nodeValue) : '';
            }
        }

        // Concat to full last name (as SURN may contain a prefix and a separate suffix)
        $lastNames = explode(' ', implode(' ', $lastNames));

        return array_values(array_filter($lastNames));
    }

    /**
     * Returns the preferred name from the given full name.
     *
     * @param DOMXPath $xpath The DOMXPath instance used to parse for the preferred name.
     *
     * @return string
     */
    public function getPreferredName(DOMXPath $xpath): string
    {
        $nodeList = $xpath->query($this->xpathPreferredName);

        if (($nodeList !== false) && $nodeList->length) {
            $nodeItem = $nodeList->item(0);

            return ($nodeItem !== null) ? ($nodeItem->nodeValue ?? '') : '';
        }

        return '';
    }

    /**
     * Returns the preferred name from the given full name.
     *
     * @param Individual $individual
     *
     * @return string[]
     */
    public function getAlternateNames(Individual $individual): array
    {
        $name = $individual->alternateName();

        if ($name === null) {
            return [];
        }

        $xpath    = $this->getXPath($name);
        $nodeList = $xpath->query($this->xpathAlternativeName);

        if (($nodeList !== false) && $nodeList->length) {
            $nodeItem = $nodeList->item(0);
            $name     = ($nodeItem !== null) ? ($nodeItem->nodeValue ?? '') : '';
        }

        return array_filter(explode(' ', $name));
    }

    /**
     * Returns the URL of the highlight image of an individual.
     *
     * @param Individual $individual The current individual
     *
     * @return string
     */
    private function getIndividualImage(Individual $individual): string
    {
        if (
            $individual->canShow()
            && $individual->tree()->getPreference('SHOW_HIGHLIGHT_IMAGES')
        ) {
            $mediaFile = $individual->findHighlightedMediaFile();

            if ($mediaFile !== null) {
                return $mediaFile->imageUrl(250, 250, 'contain');
            }

            if ($individual->tree()->getPreference('USE_SILHOUETTE')) {
                return $this->assetUrl(sprintf('images/silhouette-%s.svg', $individual->sex()));
            }
        }

        return '';
    }
}<|MERGE_RESOLUTION|>--- conflicted
+++ resolved
@@ -127,7 +127,7 @@
      */
     private function convertToHtmlEntities(string $input): string
     {
-        return mb_convert_encoding($input, 'HTML-ENTITIES', 'UTF-8');
+        return htmlspecialchars_decode(htmlentities($fullName));
     }
 
     /**
@@ -140,11 +140,7 @@
     private function getXPath(string $fullName): DOMXPath
     {
         $document = new DOMDocument();
-<<<<<<< HEAD
-        $document->loadHTML(htmlspecialchars_decode(htmlentities($fullName)));
-=======
         $document->loadHTML($this->convertToHtmlEntities($fullName));
->>>>>>> e1dc9b7c
 
         return new DOMXPath($document);
     }
